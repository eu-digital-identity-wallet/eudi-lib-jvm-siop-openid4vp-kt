package eu.europa.ec.euidw.openid4vp

import com.nimbusds.oauth2.sdk.id.State
import kotlinx.coroutines.runBlocking
import kotlinx.serialization.ExperimentalSerializationApi
import kotlinx.serialization.json.Json
import kotlinx.serialization.json.JsonObject
import kotlinx.serialization.json.decodeFromStream
import kotlinx.serialization.json.jsonObject
import java.io.InputStream
import java.net.URLEncoder
import kotlin.test.Ignore
import kotlin.test.Test
import kotlin.test.assertFailsWith
import kotlin.test.assertTrue

class AuthorizationRequestResolverTest {

    private val json: Json by lazy { Json { ignoreUnknownKeys = true } }

    private val walletConfig = WalletOpenId4VPConfig(
        presentationDefinitionUriSupported = true,
        supportedClientIdScheme = SupportedClientIdScheme.IsoX509,
        vpFormatsSupported = emptyList()
    )

    private val pd = readFileAsText("presentation-definition/basic_example.json")
        ?.replace("\r\n", "")
        ?.replace("\r", "")
        ?.replace("\n", "")
        ?.replace("  ", "")
        ?.also { URLEncoder.encode(it, "UTF-8") }

    private val resolver = AuthorizationRequestResolver.make(walletConfig)

    private val CLIENT_METADATA_JWKS_INLINE = "%7B%20%22jwks%22%3A%20%7B%20%22keys%22%3A%20%5B%20%7B%20%22kty%22%3A%20%22RSA%22%2C%20%22e%22%3A%20%22AQAB%22%2C%20%22use%22%3A%20%22sig%22%2C%20%22kid%22%3A%20%22a4e1bbe6-26e8-480b-a364-f43497894453%22%2C%20%22iat%22%3A%201683559586%2C%20%22n%22%3A%20%22xHI9zoXS-fOAFXDhDmPMmT_UrU1MPimy0xfP-sL0Iu4CQJmGkALiCNzJh9v343fqFT2hfrbigMnafB2wtcXZeEDy6Mwu9QcJh1qLnklW5OOdYsLJLTyiNwMbLQXdVxXiGby66wbzpUymrQmT1v80ywuYd8Y0IQVyteR2jvRDNxy88bd2eosfkUdQhNKUsUmpODSxrEU2SJCClO4467fVdPng7lyzF2duStFeA2vUkZubor3EcrJ72JbZVI51YDAqHQyqKZIDGddOOvyGUTyHz9749bsoesqXHOugVXhc2elKvegwBik3eOLgfYKJwisFcrBl62k90RaMZpXCxNO4Ew%22%20%7D%20%5D%20%7D%2C%20%22id_token_encrypted_response_alg%22%3A%20%22RS256%22%2C%20%22id_token_encrypted_response_enc%22%3A%20%22A128CBC-HS256%22%2C%20%22subject_syntax_types_supported%22%3A%20%5B%20%22urn%3Aietf%3Aparams%3Aoauth%3Ajwk-thumbprint%22%2C%20%22did%3Aexample%22%2C%20%22did%3Akey%22%20%5D%2C%20%22id_token_signed_response_alg%22%3A%20%22RS256%22%20%7D"

    private val CLIENT_METADATA_JWKS_URI = "%7B%20%22jwks%22%3A%20%7B%20%22keys%22%3A%20%5B%20%7B%20%22kty%22%3A%20%22RSA%22%2C%20%22e%22%3A%20%22AQAB%22%2C%20%22use%22%3A%20%22sig%22%2C%20%22kid%22%3A%20%22a4e1bbe6-26e8-480b-a364-f43497894453%22%2C%20%22iat%22%3A%201683559586%2C%20%22n%22%3A%20%22xHI9zoXS-fOAFXDhDmPMmT_UrU1MPimy0xfP-sL0Iu4CQJmGkALiCNzJh9v343fqFT2hfrbigMnafB2wtcXZeEDy6Mwu9QcJh1qLnklW5OOdYsLJLTyiNwMbLQXdVxXiGby66wbzpUymrQmT1v80ywuYd8Y0IQVyteR2jvRDNxy88bd2eosfkUdQhNKUsUmpODSxrEU2SJCClO4467fVdPng7lyzF2duStFeA2vUkZubor3EcrJ72JbZVI51YDAqHQyqKZIDGddOOvyGUTyHz9749bsoesqXHOugVXhc2elKvegwBik3eOLgfYKJwisFcrBl62k90RaMZpXCxNO4Ew%22%20%7D%20%5D%20%7D%2C%20%22id_token_encrypted_response_alg%22%3A%20%22RS256%22%2C%20%22id_token_encrypted_response_enc%22%3A%20%22A128CBC-HS256%22%2C%20%22subject_syntax_types_supported%22%3A%20%5B%20%22urn%3Aietf%3Aparams%3Aoauth%3Ajwk-thumbprint%22%2C%20%22did%3Aexample%22%2C%20%22did%3Akey%22%20%5D%2C%20%22id_token_signed_response_alg%22%3A%20%22RS256%22%20%7D"

    private fun genState(): String {
        return State().value
    }

    @Test
    fun `vp token auth request`() = runBlocking {
        val authRequest =
            "https://client.example.org/universal-link?" +
                    "response_type=vp_token" +
                    "&client_id=https%3A%2F%2Fclient.example.org%2Fcb" +
                    "&client_id_scheme=redirect_uri" +
                    "&redirect_uri=https%3A%2F%2Fclient.example.org%2Fcb" +
                    "&nonce=n-0S6_WzA2Mj" +
                    "&state=${genState()}" +
                    "&presentation_definition=$pd" +
                    "&client_metadata=$CLIENT_METADATA_JWKS_INLINE"

        val authReq = AuthorizationRequest.make(authRequest).getOrThrow().also { println(it) }
        val resolvedRequest = resolver.resolveRequest(authReq).getOrThrow()
        assertTrue { resolvedRequest is ResolvedRequestObject.VpTokenRequestObject }
    }

    @Test
    fun `id token auth request`() = runBlocking {
        val authRequest =
            "https://client.example.org/universal-link?" +
                    "response_type=id_token" +
                    "&client_id=https%3A%2F%2Fclient.example.org%2Fcb" +
                    "&client_id_scheme=redirect_uri" +
                    "&redirect_uri=https%3A%2F%2Fclient.example.org%2Fcb" +
                    "&nonce=n-0S6_WzA2Mj" +
<<<<<<< HEAD
                    "&state=${genState()}"+
                    "&scope=openid"+
                    "&client_metadata=$CLIENT_METADATA_JWKS_INLINE"
=======
                    "&state=${genState()}" +
                    "&scope=openid" +
                    "&client_metadata=%7B%22jwks_uri%22%3A%20%22https%3A%2F%2Fjwk%22%2C%22id_token_signed_response_alg%22%3A%20%22RS256%22%2C%22id_token_encrypted_response_alg%22%3A%20%22RS256%22%2C%22id_token_encrypted_response_enc%22%3A%20%22A128CBC-HS256%22%2C%22subject_syntax_types_supported%22%3A%20%5B%22urn%3Aietf%3Aparams%3Aoauth%3Ajwk-thumbprint%22%2C%22did%3Aexample%22%2C%22did%3Akey%22%5D%7D"
>>>>>>> fff97a17

        val authReq = AuthorizationRequest.make(authRequest).getOrThrow().also { println(it) }
        val resolvedRequest = resolver.resolveRequest(authReq).getOrThrow()
        assertTrue { resolvedRequest is ResolvedRequestObject.IdTokenRequestObject }
    }

    @Test
    fun `id and vp token auth request`() = runBlocking {
        val authRequest =
            "https://client.example.org/universal-link?" +
                    "response_type=id_token vp_token" +
                    "&client_id=https%3A%2F%2Fclient.example.org%2Fcb" +
                    "&client_id_scheme=redirect_uri" +
                    "&redirect_uri=https%3A%2F%2Fclient.example.org%2Fcb" +
                    "&nonce=n-0S6_WzA2Mj" +
                    "&scope=openid" +
                    "&state=${genState()}" +
                    "&presentation_definition=$pd" +
                    "&client_metadata=$CLIENT_METADATA_JWKS_INLINE"

        val authReq = AuthorizationRequest.make(authRequest).getOrThrow().also { println(it) }
        val resolvedRequest = resolver.resolveRequest(authReq).getOrThrow()
        assertTrue { resolvedRequest is ResolvedRequestObject.IdAndVPTokenRequestObject }
    }

    @Test
    fun `JAR auth request, request passed as JWT`() = runBlocking {
        val authRequest =
            "http://localhost:8080/public_url?client_id=Verifier&request=eyJraWQiOiJhNGUxYmJlNi0yNmU4LTQ4MGItYTM2NC1mNDM0OTc4OTQ0NTMiLCJhbGciOiJSUzI1NiJ9.eyJyZXNwb25zZV91cmkiOiJodHRwczovL2ZvbyIsImNsaWVudF9pZF9zY2hlbWUiOiJwcmUtcmVnaXN0ZXJlZCIsInJlc3BvbnNlX3R5cGUiOiJ2cF90b2tlbiIsIm5vbmNlIjoiOFMyNjc1SlZzU0ViaURnYjhqVVFMX3puVy1vSTJROV9keXlDZkZkU1BYQUwzMy1jcDd4c0VYNmdnb1czMlNBcWEyN1BxV0hmRUM3MDJPQ1hjcUd2ckEiLCJjbGllbnRfaWQiOiJWZXJpZmllciIsInJlc3BvbnNlX21vZGUiOiJkaXJlY3RfcG9zdC5qd3QiLCJhdWQiOiJodHRwczovL3NlbGYtaXNzdWVkLm1lL3YyIiwic2NvcGUiOiIiLCJwcmVzZW50YXRpb25fZGVmaW5pdGlvbiI6eyJpZCI6IjMyZjU0MTYzLTcxNjYtNDhmMS05M2Q4LWZmMjE3YmRiMDY1MyIsImlucHV0X2Rlc2NyaXB0b3JzIjpbeyJpZCI6ImJhbmthY2NvdW50X2lucHV0IiwibmFtZSI6IkZ1bGwgQmFuayBBY2NvdW50IFJvdXRpbmcgSW5mb3JtYXRpb24iLCJwdXJwb3NlIjoiV2UgY2FuIG9ubHkgcmVtaXQgcGF5bWVudCB0byBhIGN1cnJlbnRseS12YWxpZCBiYW5rIGFjY291bnQsIHN1Ym1pdHRlZCBhcyBhbiBBQkEgUlROICsgQWNjdCAgb3IgSUJBTi4iLCJjb25zdHJhaW50cyI6eyJmaWVsZHMiOlt7InBhdGgiOlsiJC5jcmVkZW50aWFsU2NoZW1hLmlkIiwiJC52Yy5jcmVkZW50aWFsU2NoZW1hLmlkIl0sImZpbHRlciI6eyJ0eXBlIjoic3RyaW5nIiwiY29uc3QiOiJodHRwczovL2Jhbmstc3RhbmRhcmRzLmV4YW1wbGUuY29tL2Z1bGxhY2NvdW50cm91dGUuanNvbiJ9fSx7InBhdGgiOlsiJC5pc3N1ZXIiLCIkLnZjLmlzc3VlciIsIiQuaXNzIl0sInB1cnBvc2UiOiJXZSBjYW4gb25seSB2ZXJpZnkgYmFuayBhY2NvdW50cyBpZiB0aGV5IGFyZSBhdHRlc3RlZCBieSBhIHRydXN0ZWQgYmFuaywgYXVkaXRvciwgb3IgcmVndWxhdG9yeSBhdXRob3JpdHkuIiwiZmlsdGVyIjp7InR5cGUiOiJzdHJpbmciLCJwYXR0ZXJuIjoiZGlkOmV4YW1wbGU6MTIzfGRpZDpleGFtcGxlOjQ1NiJ9LCJpbnRlbnRfdG9fcmV0YWluIjp0cnVlfV19fSx7ImlkIjoidXNfcGFzc3BvcnRfaW5wdXQiLCJuYW1lIjoiVVMgUGFzc3BvcnQiLCJjb25zdHJhaW50cyI6eyJmaWVsZHMiOlt7InBhdGgiOlsiJC5jcmVkZW50aWFsU2NoZW1hLmlkIiwiJC52Yy5jcmVkZW50aWFsU2NoZW1hLmlkIl0sImZpbHRlciI6eyJ0eXBlIjoic3RyaW5nIiwiY29uc3QiOiJodWI6Ly9kaWQ6Zm9vOjEyMy9Db2xsZWN0aW9ucy9zY2hlbWEudXMuZ292L3Bhc3Nwb3J0Lmpzb24ifX0seyJwYXRoIjpbIiQuY3JlZGVudGlhbFN1YmplY3QuYmlydGhfZGF0ZSIsIiQudmMuY3JlZGVudGlhbFN1YmplY3QuYmlydGhfZGF0ZSIsIiQuYmlydGhfZGF0ZSJdLCJmaWx0ZXIiOnsidHlwZSI6InN0cmluZyIsImZvcm1hdCI6ImRhdGUifX1dfX1dfSwic3RhdGUiOiJ1LWJuT0Q2RDktSC1KbjVDZUFoVFRQRXB1VlBRN3VIeFVQQ1R4STdaeDVUemxwWGlSTlFaaDh4QkplRnBQdHprQnU0LU5QaXo3SUlNb1BMRXpSOU12USIsImlhdCI6MTY4MzU1OTc0MSwiY2xpZW50X21ldGFkYXRhIjp7Imp3a3MiOnsia2V5cyI6W3sia3R5IjoiUlNBIiwiZSI6IkFRQUIiLCJ1c2UiOiJzaWciLCJraWQiOiJhNGUxYmJlNi0yNmU4LTQ4MGItYTM2NC1mNDM0OTc4OTQ0NTMiLCJpYXQiOjE2ODM1NTk1ODYsIm4iOiJ4SEk5em9YUy1mT0FGWERoRG1QTW1UX1VyVTFNUGlteTB4ZlAtc0wwSXU0Q1FKbUdrQUxpQ056Smg5djM0M2ZxRlQyaGZyYmlnTW5hZkIyd3RjWFplRUR5Nk13dTlRY0poMXFMbmtsVzVPT2RZc0xKTFR5aU53TWJMUVhkVnhYaUdieTY2d2J6cFV5bXJRbVQxdjgweXd1WWQ4WTBJUVZ5dGVSMmp2UkROeHk4OGJkMmVvc2ZrVWRRaE5LVXNVbXBPRFN4ckVVMlNKQ0NsTzQ0NjdmVmRQbmc3bHl6RjJkdVN0RmVBMnZVa1p1Ym9yM0Vjcko3MkpiWlZJNTFZREFxSFF5cUtaSURHZGRPT3Z5R1VUeUh6OTc0OWJzb2VzcVhIT3VnVlhoYzJlbEt2ZWd3QmlrM2VPTGdmWUtKd2lzRmNyQmw2Mms5MFJhTVpwWEN4Tk80RXcifV19LCJpZF90b2tlbl9lbmNyeXB0ZWRfcmVzcG9uc2VfYWxnIjoiUlMyNTYiLCJpZF90b2tlbl9lbmNyeXB0ZWRfcmVzcG9uc2VfZW5jIjoiQTEyOENCQy1IUzI1NiIsInN1YmplY3Rfc3ludGF4X3R5cGVzX3N1cHBvcnRlZCI6WyJ1cm46aWV0ZjpwYXJhbXM6b2F1dGg6andrLXRodW1icHJpbnQiLCJkaWQ6ZXhhbXBsZSIsImRpZDprZXkiXSwiaWRfdG9rZW5fc2lnbmVkX3Jlc3BvbnNlX2FsZyI6IlJTMjU2In19.mID6ks8gNEH6vys_s7SFmKt46_323SFnMwxJJPpFJ2D2Ay75GWZfcmdJgvaxjz1lUfAYoMuhHa1i-A6uKDz-e3-zesXswcKJ8uns38Q5ppcoYStgKNBi8YcA91Odv5jQyBUEkgKHFghgBSTbfXh_O5E2nBsi9BoHMUdc9BwrhtKiT18jTxUayNydIlRqhZXCDZdTn_CO-e9seqqKo0mSg1RST6OidvNjw36E93P-TYVeod8m2WPXMQ_hFVtaduv0W_ntlWA9dAXlQYD3Phy7kMGn_TUfQX0bkLbT4o-cwsbskcmDGNT9pH7MlpOYyj7Ogkaa11lsxnBejhwW72aPjg"
        val authReq = AuthorizationRequest.make(authRequest).getOrThrow().also { println(it) }
        val resolvedRequest = resolver.resolveRequest(authReq).getOrThrow()
        assertTrue { resolvedRequest is ResolvedRequestObject.VpTokenRequestObject }
    }


    @Test
    fun `response type validation`() = runBlocking {
        var authRequest =
            "https://client.example.org/universal-link?" +
                    "response_type=id_token,vp_token" +
                    "&client_id=https%3A%2F%2Fclient.example.org%2Fcb" +
                    "&client_id_scheme=redirect_uri" +
                    "&redirect_uri=https%3A%2F%2Fclient.example.org%2Fcb" +
                    "&nonce=n-0S6_WzA2Mj" +
<<<<<<< HEAD
                    "&state=${genState()}"+
                    "&client_metadata=$CLIENT_METADATA_JWKS_INLINE"
=======
                    "&state=${genState()}" +
                    "&client_metadata=%7B%22jwks_uri%22%3A%20%22https%3A%2F%2Fjwk%22%2C%22id_token_signed_response_alg%22%3A%20%22RS256%22%2C%22id_token_encrypted_response_alg%22%3A%20%22RS256%22%2C%22id_token_encrypted_response_enc%22%3A%20%22A128CBC-HS256%22%2C%22subject_syntax_types_supported%22%3A%20%5B%22urn%3Aietf%3Aparams%3Aoauth%3Ajwk-thumbprint%22%2C%22did%3Aexample%22%2C%22did%3Akey%22%5D%7D"
>>>>>>> fff97a17


        var exception = assertFailsWith<AuthorizationRequestValidationException> {
            val authReq = AuthorizationRequest.make(authRequest).getOrThrow().also { println(it) }
            resolver.resolveRequest(authReq).getOrThrow()
        }
        assertTrue { exception.error is RequestValidationError.UnsupportedResponseType }

        authRequest =
            "https://client.example.org/universal-link?" +
                    "response_type=id_tokens" +
                    "&client_id=https%3A%2F%2Fclient.example.org%2Fcb" +
                    "&client_id_scheme=redirect_uri" +
                    "&redirect_uri=https%3A%2F%2Fclient.example.org%2Fcb" +
                    "&nonce=n-0S6_WzA2Mj" +
<<<<<<< HEAD
                    "&state=${genState()}"+
                    "&client_metadata=$CLIENT_METADATA_JWKS_INLINE"
=======
                    "&state=${genState()}" +
                    "&client_metadata=%7B%22jwks_uri%22%3A%20%22https%3A%2F%2Fjwk%22%2C%22id_token_signed_response_alg%22%3A%20%22RS256%22%2C%22id_token_encrypted_response_alg%22%3A%20%22RS256%22%2C%22id_token_encrypted_response_enc%22%3A%20%22A128CBC-HS256%22%2C%22subject_syntax_types_supported%22%3A%20%5B%22urn%3Aietf%3Aparams%3Aoauth%3Ajwk-thumbprint%22%2C%22did%3Aexample%22%2C%22did%3Akey%22%5D%7D"
>>>>>>> fff97a17

        exception = assertFailsWith<AuthorizationRequestValidationException> {
            val authReq = AuthorizationRequest.make(authRequest).getOrThrow().also { println(it) }
            resolver.resolveRequest(authReq).getOrThrow()
        }
        assertTrue { exception.error is RequestValidationError.UnsupportedResponseType }

    }

    @Test
    fun `nonce validation`() = runBlocking {
        val authRequest =
            "https://client.example.org/universal-link?" +
                    "response_type=id_token" +
                    "&client_id=https%3A%2F%2Fclient.example.org%2Fcb" +
                    "&client_id_scheme=redirect_uri" +
                    "&state=${genState()}" +
                    "&redirect_uri=https%3A%2F%2Fclient.example.org%2Fcb" +
                    "&client_metadata=$CLIENT_METADATA_JWKS_INLINE"


        val exception = assertFailsWith<AuthorizationRequestValidationException> {
            val authReq = AuthorizationRequest.make(authRequest).getOrThrow().also { println(it) }
            resolver.resolveRequest(authReq).getOrThrow()
        }
        assertTrue { exception.error is RequestValidationError.MissingNonce }
    }

    @Test
    fun `client_id validation`() = runBlocking {
        val authRequest =
            "https://client.example.org/universal-link?" +
                    "response_type=id_token" +
                    "&client_id_scheme=redirect_uri" +
                    "&redirect_uri=https%3A%2F%2Fclient.example.org%2Fcb" +
                    "&nonce=n-0S6_WzA2Mj" +
<<<<<<< HEAD
                    "&state=${genState()}"+
                    "&client_metadata=$CLIENT_METADATA_JWKS_INLINE"
=======
                    "&state=${genState()}" +
                    "&client_metadata=%7B%22jwks_uri%22%3A%20%22https%3A%2F%2Fjwk%22%2C%22id_token_signed_response_alg%22%3A%20%22RS256%22%2C%22id_token_encrypted_response_alg%22%3A%20%22RS256%22%2C%22id_token_encrypted_response_enc%22%3A%20%22A128CBC-HS256%22%2C%22subject_syntax_types_supported%22%3A%20%5B%22urn%3Aietf%3Aparams%3Aoauth%3Ajwk-thumbprint%22%2C%22did%3Aexample%22%2C%22did%3Akey%22%5D%7D"
>>>>>>> fff97a17


        val exception = assertFailsWith<AuthorizationRequestValidationException> {
            val authReq = AuthorizationRequest.make(authRequest).also { println(it) }.getOrThrow()
            resolver.resolveRequest(authReq).getOrThrow()
        }
        assertTrue { exception.error is RequestValidationError.MissingClientId }
    }

    @Test
    @Ignore
    fun foo() = runBlocking {
        val url =
            "http://localhost:8080/wallet/request.jwt/Bvo17WHtOgypXkE8VLEi85afu5Bf20ew1dnIFPmNgxSimtCdOQxo37VwYWLr0ZRfJ9XaVuJNSFGa3Azrm032pA"
        val authRequestStr = "eudi-wallet://authorize?client_id=Verifier" +
                "&request_uri=${URLEncoder.encode(url, "UTF-8")}"
        resolver.resolveRequest(authRequestStr).also { println(it) }.getOrThrow()
    }

    @OptIn(ExperimentalSerializationApi::class)
    fun readFileAsText(fileName: String): String? {
        return load(fileName)?.let { json.decodeFromStream<JsonObject>(it).jsonObject.toString() }
    }

    private fun load(f: String): InputStream? =
        AuthorizationRequestResolverTest::class.java.classLoader.getResourceAsStream(f)

}<|MERGE_RESOLUTION|>--- conflicted
+++ resolved
@@ -68,15 +68,9 @@
                     "&client_id_scheme=redirect_uri" +
                     "&redirect_uri=https%3A%2F%2Fclient.example.org%2Fcb" +
                     "&nonce=n-0S6_WzA2Mj" +
-<<<<<<< HEAD
-                    "&state=${genState()}"+
+                    "&state=${genState()}" +
                     "&scope=openid"+
                     "&client_metadata=$CLIENT_METADATA_JWKS_INLINE"
-=======
-                    "&state=${genState()}" +
-                    "&scope=openid" +
-                    "&client_metadata=%7B%22jwks_uri%22%3A%20%22https%3A%2F%2Fjwk%22%2C%22id_token_signed_response_alg%22%3A%20%22RS256%22%2C%22id_token_encrypted_response_alg%22%3A%20%22RS256%22%2C%22id_token_encrypted_response_enc%22%3A%20%22A128CBC-HS256%22%2C%22subject_syntax_types_supported%22%3A%20%5B%22urn%3Aietf%3Aparams%3Aoauth%3Ajwk-thumbprint%22%2C%22did%3Aexample%22%2C%22did%3Akey%22%5D%7D"
->>>>>>> fff97a17
 
         val authReq = AuthorizationRequest.make(authRequest).getOrThrow().also { println(it) }
         val resolvedRequest = resolver.resolveRequest(authReq).getOrThrow()
@@ -121,13 +115,8 @@
                     "&client_id_scheme=redirect_uri" +
                     "&redirect_uri=https%3A%2F%2Fclient.example.org%2Fcb" +
                     "&nonce=n-0S6_WzA2Mj" +
-<<<<<<< HEAD
-                    "&state=${genState()}"+
-                    "&client_metadata=$CLIENT_METADATA_JWKS_INLINE"
-=======
-                    "&state=${genState()}" +
-                    "&client_metadata=%7B%22jwks_uri%22%3A%20%22https%3A%2F%2Fjwk%22%2C%22id_token_signed_response_alg%22%3A%20%22RS256%22%2C%22id_token_encrypted_response_alg%22%3A%20%22RS256%22%2C%22id_token_encrypted_response_enc%22%3A%20%22A128CBC-HS256%22%2C%22subject_syntax_types_supported%22%3A%20%5B%22urn%3Aietf%3Aparams%3Aoauth%3Ajwk-thumbprint%22%2C%22did%3Aexample%22%2C%22did%3Akey%22%5D%7D"
->>>>>>> fff97a17
+                    "&state=${genState()}" +
+                    "&client_metadata=$CLIENT_METADATA_JWKS_INLINE"
 
 
         var exception = assertFailsWith<AuthorizationRequestValidationException> {
@@ -143,13 +132,8 @@
                     "&client_id_scheme=redirect_uri" +
                     "&redirect_uri=https%3A%2F%2Fclient.example.org%2Fcb" +
                     "&nonce=n-0S6_WzA2Mj" +
-<<<<<<< HEAD
                     "&state=${genState()}"+
                     "&client_metadata=$CLIENT_METADATA_JWKS_INLINE"
-=======
-                    "&state=${genState()}" +
-                    "&client_metadata=%7B%22jwks_uri%22%3A%20%22https%3A%2F%2Fjwk%22%2C%22id_token_signed_response_alg%22%3A%20%22RS256%22%2C%22id_token_encrypted_response_alg%22%3A%20%22RS256%22%2C%22id_token_encrypted_response_enc%22%3A%20%22A128CBC-HS256%22%2C%22subject_syntax_types_supported%22%3A%20%5B%22urn%3Aietf%3Aparams%3Aoauth%3Ajwk-thumbprint%22%2C%22did%3Aexample%22%2C%22did%3Akey%22%5D%7D"
->>>>>>> fff97a17
 
         exception = assertFailsWith<AuthorizationRequestValidationException> {
             val authReq = AuthorizationRequest.make(authRequest).getOrThrow().also { println(it) }
@@ -186,13 +170,8 @@
                     "&client_id_scheme=redirect_uri" +
                     "&redirect_uri=https%3A%2F%2Fclient.example.org%2Fcb" +
                     "&nonce=n-0S6_WzA2Mj" +
-<<<<<<< HEAD
                     "&state=${genState()}"+
                     "&client_metadata=$CLIENT_METADATA_JWKS_INLINE"
-=======
-                    "&state=${genState()}" +
-                    "&client_metadata=%7B%22jwks_uri%22%3A%20%22https%3A%2F%2Fjwk%22%2C%22id_token_signed_response_alg%22%3A%20%22RS256%22%2C%22id_token_encrypted_response_alg%22%3A%20%22RS256%22%2C%22id_token_encrypted_response_enc%22%3A%20%22A128CBC-HS256%22%2C%22subject_syntax_types_supported%22%3A%20%5B%22urn%3Aietf%3Aparams%3Aoauth%3Ajwk-thumbprint%22%2C%22did%3Aexample%22%2C%22did%3Akey%22%5D%7D"
->>>>>>> fff97a17
 
 
         val exception = assertFailsWith<AuthorizationRequestValidationException> {
