/*
 * Copyright (c) 2023 European Commission
 *
 * Licensed under the Apache License, Version 2.0 (the "License");
 * you may not use this file except in compliance with the License.
 * You may obtain a copy of the License at
 *
 *     http://www.apache.org/licenses/LICENSE-2.0
 *
 * Unless required by applicable law or agreed to in writing, software
 * distributed under the License is distributed on an "AS IS" BASIS,
 * WITHOUT WARRANTIES OR CONDITIONS OF ANY KIND, either express or implied.
 * See the License for the specific language governing permissions and
 * limitations under the License.
 */
package eu.europa.ec.eudi.openid4vp

import com.nimbusds.jose.EncryptionMethod
import com.nimbusds.jose.JWEAlgorithm
import com.nimbusds.jose.JWSAlgorithm
import com.nimbusds.jose.jwk.JWKSet
import com.nimbusds.jose.jwk.RSAKey
import com.nimbusds.openid.connect.sdk.Nonce
import com.nimbusds.openid.connect.sdk.claims.IDTokenClaimsSet
import eu.europa.ec.eudi.prex.*
import io.ktor.client.*
import io.ktor.client.call.*
import io.ktor.client.engine.okhttp.*
import io.ktor.client.plugins.contentnegotiation.*
import io.ktor.client.request.*
import io.ktor.http.*
import io.ktor.serialization.kotlinx.json.*
import kotlinx.coroutines.CoroutineName
import kotlinx.coroutines.Dispatchers
import kotlinx.coroutines.coroutineScope
import kotlinx.coroutines.test.runTest
import kotlinx.coroutines.withContext
import kotlinx.serialization.SerialName
import kotlinx.serialization.Serializable
import kotlinx.serialization.json.JsonObject
import kotlinx.serialization.json.contentOrNull
import kotlinx.serialization.json.jsonPrimitive
import java.net.URI
import java.net.URLEncoder
import java.security.KeyStore
import java.security.SecureRandom
import java.security.cert.X509Certificate
import javax.net.ssl.HostnameVerifier
import javax.net.ssl.SSLContext
import javax.net.ssl.TrustManager
import javax.net.ssl.X509TrustManager

/**
 * Examples assume that you have cloned and running
 * https://github.com/eu-digital-identity-wallet/eudi-srv-web-verifier-endpoint-23220-4-kt
 */
fun main(): Unit = runTest {
    val walletKeyPair = SiopIdTokenBuilder.randomKey()
    val wallet = Wallet(
        walletKeyPair = walletKeyPair,
        holder = HolderInfo("walletHolder@foo.bar.com", "Wallet Holder"),
        walletConfig = walletConfig(Verifier.X509SanDns, walletKeyPair),
    )

    suspend fun runUseCase(transaction: Transaction) {
        println("Running ${transaction.name} ...")
        val verifier = Verifier.make(
            walletPublicKey = wallet.pubKey,
            transaction = transaction,
        )
        wallet.handle(verifier.authorizationRequestUri)
        verifier.getWalletResponse()
    }

    runUseCase(Transaction.SIOP)
    runUseCase(Transaction.PidRequest)
}

@Serializable
data class WalletResponse(
    @SerialName("id_token") val idToken: String? = null,
    @SerialName("vp_token") val vpToken: String? = null,
    @SerialName("presentation_submission") val presentationSubmission: PresentationSubmission? = null,
    @SerialName("error") val error: String? = null,
)

fun WalletResponse.idTokenClaimSet(walletPublicKey: RSAKey): IDTokenClaimsSet? =
    idToken?.let { SiopIdTokenBuilder.decodeAndVerify(it, walletPublicKey).getOrThrow() }

/**
 * This class is a minimal Verifier / RP application
 */
class Verifier private constructor(
    private val walletPublicKey: RSAKey,
    private val presentationId: String,
    private val nonce: String,
    val authorizationRequestUri: URI,
) {

    override fun toString(): String =
        "Verifier presentationId=$presentationId, authorizationRequestUri=$authorizationRequestUri"

    suspend fun getWalletResponse(): WalletResponse {
        val walletResponse = createHttpClient().use {
            it.get("$VERIFIER_API/ui/presentations/$presentationId?nonce=$nonce") {
                accept(ContentType.Application.Json)
            }
        }.body<WalletResponse>()

        walletResponse.idTokenClaimSet(walletPublicKey)?.also { verifierPrintln("Got id_token with payload $it") }
        walletResponse.vpToken?.also { verifierPrintln("Got vp_token with payload $it") }
        walletResponse.presentationSubmission?.also { verifierPrintln("Got presentation_submission with payload $it") }
        return walletResponse
    }

    companion object {

        private const val VERIFIER_API = "http://localhost:8080"

        val PreregisteredClient: SupportedClientIdScheme.Preregistered by lazy {
            val client = PreregisteredClient(
                "Verifier",
                JWSAlgorithm.RS256.name,
                JwkSetSource.ByReference(URI("$VERIFIER_API/wallet/public-keys.json")),
            )

            SupportedClientIdScheme.Preregistered(mapOf(client.clientId to client))
        }

        val X509SanDns: SupportedClientIdScheme.X509SanDns by lazy {
            Verifier::class.java.classLoader.getResourceAsStream("certificates/certificates.jks")!!
                .use { inputStream ->
                    val keystore = KeyStore.getInstance(KeyStore.getDefaultType())
                    keystore.load(inputStream, "12345".toCharArray())

                    val trustedChain = keystore.getCertificateChain("verifier")
                        .orEmpty()
                        .map { it as X509Certificate }
                        .toList()
                        .also { trustedChain ->
                            check(trustedChain.size == 3) { "expected to load a trusted chain with 3 certificates " }
                        }

                    SupportedClientIdScheme.X509SanDns { untrustedChain -> untrustedChain == trustedChain }
                }
        }

        /**
         * Creates a new verifier that knows (out of bound) the
         * wallet's public key
         */
        suspend fun make(walletPublicKey: RSAKey, transaction: Transaction): Verifier = coroutineScope {
            verifierPrintln("Initializing Verifier ...")
            withContext(Dispatchers.IO + CoroutineName("wallet-initTransaction")) {
                createHttpClient().use { client ->
                    val nonce = randomNonce()
                    val initTransactionResponse = transaction.fold(
                        ifSiop = {
                            initSiopTransaction(client, nonce)
                        },
                        ifOpenId4VP = { presentationDefinition ->
                            initOpenId4VpTransaction(client, nonce, presentationDefinition)
                        },
                    )
                    val presentationId = initTransactionResponse["presentation_id"]!!.jsonPrimitive.content
                    val uri = formatAuthorizationRequest(initTransactionResponse)
                    Verifier(walletPublicKey, presentationId, nonce, uri).also { verifierPrintln("Initialized $it") }
                }
            }
        }

        private suspend fun initSiopTransaction(client: HttpClient, nonce: String): JsonObject {
            verifierPrintln("Placing to verifier endpoint  SIOP authentication request ...")
            val request =
                """
                    {
                        "type": "id_token",
                        "nonce": "$nonce",
                        "id_token_type": "subject_signed_id_token",
                        "response_mode": "direct_post.jwt",
                        "jar_mode": "by_reference"    
                    }
                """.trimIndent()
            return initTransaction(client, request)
        }

        private suspend fun initOpenId4VpTransaction(
            client: HttpClient,
            nonce: String,
            presentationDefinition: String,
        ): JsonObject {
            verifierPrintln("Placing to verifier endpoint OpenId4Vp authorization request  ...")
            val request =
                """
                    {
                        "type": "vp_token",
                        "nonce": "$nonce",
                        "presentation_definition": $presentationDefinition,
                        "response_mode": "direct_post.jwt" ,
                        "presentation_definition_mode": "by_reference"
                        "jar_mode": "by_value"       
                    }
                """.trimIndent()
            return initTransaction(client, request)
        }

        private suspend inline fun <reified B> initTransaction(client: HttpClient, body: B): JsonObject =
            client.post("$VERIFIER_API/ui/presentations") {
                contentType(ContentType.Application.Json)
                accept(ContentType.Application.Json)
                setBody(body)
            }.body<JsonObject>()

        private fun formatAuthorizationRequest(iniTransactionResponse: JsonObject): URI {
            fun String.encode() = URLEncoder.encode(this, "UTF-8")
            val clientId = iniTransactionResponse["client_id"]?.jsonPrimitive?.content?.encode()!!
            val requestUri =
                iniTransactionResponse["request_uri"]?.jsonPrimitive?.contentOrNull?.encode()?.let { "request_uri=$it" }
            val request = iniTransactionResponse["request"]?.jsonPrimitive?.contentOrNull?.let { "request=$it" }
            require(request != null || requestUri != null)
            val requestPart = requestUri ?: request
            return URI("eudi-wallet://authorize?client_id=$clientId&$requestPart")
        }

        private fun randomNonce(): String = Nonce().value

        private fun verifierPrintln(s: String) = println("Verifier : $s")
    }
}

sealed interface Transaction {

    val name: String
        get() = when (this) {
            is SIOP -> "SIOP"
            is OpenId4VP -> "OpenId4Vp"
        }

    data object SIOP : Transaction
    data class OpenId4VP(val presentationDefinition: String) : Transaction

    companion object {
        val PidRequest = OpenId4VP(PidPresentationDefinition)
    }
}

suspend fun <T> Transaction.fold(
    ifSiop: suspend () -> T,
    ifOpenId4VP: suspend (String) -> T,
): T = when (this) {
    Transaction.SIOP -> ifSiop()
    is Transaction.OpenId4VP -> ifOpenId4VP(presentationDefinition)
}

private class Wallet(
    private val holder: HolderInfo,
    private val walletConfig: WalletOpenId4VPConfig,
    private val walletKeyPair: RSAKey,
) {

    val pubKey: RSAKey
        get() = walletKeyPair.toPublicJWK()

    private val siopOpenId4Vp: SiopOpenId4Vp by lazy {
        SiopOpenId4Vp(walletConfig) { createHttpClient() }
    }

    suspend fun handle(uri: URI): DispatchOutcome {
        walletPrintln("Handling $uri ...")
        return withContext(Dispatchers.IO) {
            siopOpenId4Vp.handle(uri.toString()) { holderConsent(it) }.also {
                walletPrintln("Response was sent to verifierApi which replied with $it")
            }
        }
    }

    suspend fun SiopOpenId4Vp.handle(
        uri: String,
        holderConsensus: suspend (ResolvedRequestObject) -> Consensus,
    ): DispatchOutcome =
        when (val resolution = resolveRequestUri(uri)) {
            is Resolution.Invalid -> throw resolution.error.asException()
            is Resolution.Success -> {
                val requestObject = resolution.requestObject
                val consensus = holderConsensus(requestObject)
                val authorizationResponse = build(requestObject, consensus)
                dispatch(authorizationResponse)
            }
        }

    suspend fun holderConsent(request: ResolvedRequestObject): Consensus = withContext(Dispatchers.Default) {
        when (request) {
            is ResolvedRequestObject.SiopAuthentication -> handleSiop(request)
            is ResolvedRequestObject.OpenId4VPAuthorization -> handleOpenId4VP(request)
            else -> Consensus.NegativeConsensus
        }
    }

    @Suppress("KotlinConstantConditions")
    private fun handleSiop(request: ResolvedRequestObject.SiopAuthentication): Consensus {
        walletPrintln("Received an SiopAuthentication request")
        fun showScreen() = true.also {
            walletPrintln("User consensus was $it")
        }

        val userConsent: Boolean = showScreen()
        return if (userConsent) {
            val idToken = SiopIdTokenBuilder.build(request, holder, walletKeyPair)
            Consensus.PositiveConsensus.IdTokenConsensus(idToken)
        } else {
            Consensus.NegativeConsensus
        }
    }

    private fun handleOpenId4VP(request: ResolvedRequestObject.OpenId4VPAuthorization): Consensus {
        val presentationDefinition = request.presentationDefinition
        val inputDescriptor = presentationDefinition.inputDescriptors.first()
        return Consensus.PositiveConsensus.VPTokenConsensus(
            vpToken = "foo",
            presentationSubmission = PresentationSubmission(
                id = Id("pid-res"),
                definitionId = presentationDefinition.id,
                listOf(
                    DescriptorMap(
                        id = inputDescriptor.id,
                        format = ClaimFormat.MsoMdoc,
                        path = JsonPath.jsonPath("$")!!,
                    ),
                ),

                ),
        )
    }

    companion object {
        fun walletPrintln(s: String) = println("Wallet   : $s")
    }
}

private fun createHttpClient(): HttpClient = HttpClient(OkHttp) {
    engine {
        config {
            sslSocketFactory(SslSettings.sslContext().socketFactory, SslSettings.trustManager())
            hostnameVerifier(SslSettings.hostNameVerifier())
        }
    }
    install(ContentNegotiation) { json() }

    expectSuccess = true
}

object SslSettings {

    fun sslContext(): SSLContext {
        val sslContext = SSLContext.getInstance("TLS")
        sslContext.init(null, arrayOf(trustManager()), SecureRandom())
        return sslContext
    }

    fun hostNameVerifier(): HostnameVerifier = TrustAllHosts
    fun trustManager(): X509TrustManager = TrustAllCerts as X509TrustManager

    private var TrustAllCerts: TrustManager = object : X509TrustManager {
        override fun checkClientTrusted(chain: Array<X509Certificate>, authType: String) {}
        override fun checkServerTrusted(chain: Array<X509Certificate>, authType: String) {}
        override fun getAcceptedIssuers(): Array<X509Certificate> {
            return arrayOf()
        }
    }
    private val TrustAllHosts: HostnameVerifier = HostnameVerifier { _, _ -> true }
}

<<<<<<< HEAD
private fun walletConfig(supportedClientIdScheme: SupportedClientIdScheme, walletKeyPair: RSAKey) =
    WalletOpenId4VPConfig(
        presentationDefinitionUriSupported = true,
        supportedClientIdSchemes = listOf(supportedClientIdScheme),
        vpFormatsSupported = emptyList(),
        subjectSyntaxTypesSupported = emptyList(),
        signingKey = walletKeyPair,
        signingKeySet = JWKSet(walletKeyPair),
        idTokenTTL = Duration.ofMinutes(10),
        preferredSubjectSyntaxType = SubjectSyntaxType.JWKThumbprint,
        decentralizedIdentifier = "DID:example:12341512#$",
        authorizationSigningAlgValuesSupported = emptyList(),
        authorizationEncryptionAlgValuesSupported = listOf(JWEAlgorithm.parse("ECDH-ES")),
        authorizationEncryptionEncValuesSupported = listOf(EncryptionMethod.parse("A256GCM")),
    )
=======
private fun walletConfig(verifierMetaData: PreregisteredClient, walletKeyPair: RSAKey) = WalletOpenId4VPConfig(
    presentationDefinitionUriSupported = true,
    supportedClientIdSchemes = listOf(SupportedClientIdScheme.Preregistered(mapOf(verifierMetaData.clientId to verifierMetaData))),
    vpFormatsSupported = emptyList(),
    signingKeySet = JWKSet(walletKeyPair),
    holderId = "DID:example:12341512#$",
    authorizationSigningAlgValuesSupported = emptyList(),
    authorizationEncryptionAlgValuesSupported = listOf(JWEAlgorithm.parse("ECDH-ES")),
    authorizationEncryptionEncValuesSupported = listOf(EncryptionMethod.parse("A256GCM")),
)
>>>>>>> 51379491

val PidPresentationDefinition = """
            {
              "id": "pid-request",
              "input_descriptors": [
                {
                  "id": "pid",
                  "format": {
                    "mso_mdoc": {
                      "alg": [
                        "EdDSA",
                        "ES256"
                      ]
                    }
                  },
                  "constraints": {
                   
                    "fields": [
                      {
                        "path": [
                          "$.mdoc.doctype"
                        ],
                        "filter": {
                          "type": "string",
                          "const": "org.iso.18013.5.1.mDL"
                        }
                      },
                      {
                        "path": [
                          "$.mdoc.namespace"
                        ],
                        "filter": {
                          "type": "string",
                          "const": "org.iso.18013.5.1"
                        }
                      },
                      {
                        "path": [
                          "$.mdoc.family_name"
                        ],
                        "intent_to_retain": false
                      },
                      {
                        "path": [
                          "$.mdoc.portrait"
                        ],
                        "intent_to_retain": false
                      },
                      {
                        "path": [
                          "$.mdoc.driving_privileges"
                        ],
                        "intent_to_retain": false
                      }
                    ]
                  }
                }
              ]
            }
""".trimIndent()<|MERGE_RESOLUTION|>--- conflicted
+++ resolved
@@ -328,7 +328,7 @@
                     ),
                 ),
 
-                ),
+            ),
         )
     }
 
@@ -370,26 +370,9 @@
     private val TrustAllHosts: HostnameVerifier = HostnameVerifier { _, _ -> true }
 }
 
-<<<<<<< HEAD
-private fun walletConfig(supportedClientIdScheme: SupportedClientIdScheme, walletKeyPair: RSAKey) =
-    WalletOpenId4VPConfig(
-        presentationDefinitionUriSupported = true,
-        supportedClientIdSchemes = listOf(supportedClientIdScheme),
-        vpFormatsSupported = emptyList(),
-        subjectSyntaxTypesSupported = emptyList(),
-        signingKey = walletKeyPair,
-        signingKeySet = JWKSet(walletKeyPair),
-        idTokenTTL = Duration.ofMinutes(10),
-        preferredSubjectSyntaxType = SubjectSyntaxType.JWKThumbprint,
-        decentralizedIdentifier = "DID:example:12341512#$",
-        authorizationSigningAlgValuesSupported = emptyList(),
-        authorizationEncryptionAlgValuesSupported = listOf(JWEAlgorithm.parse("ECDH-ES")),
-        authorizationEncryptionEncValuesSupported = listOf(EncryptionMethod.parse("A256GCM")),
-    )
-=======
-private fun walletConfig(verifierMetaData: PreregisteredClient, walletKeyPair: RSAKey) = WalletOpenId4VPConfig(
+private fun walletConfig(supportedClientIdScheme: SupportedClientIdScheme, walletKeyPair: RSAKey) = WalletOpenId4VPConfig(
     presentationDefinitionUriSupported = true,
-    supportedClientIdSchemes = listOf(SupportedClientIdScheme.Preregistered(mapOf(verifierMetaData.clientId to verifierMetaData))),
+    supportedClientIdSchemes = listOf(supportedClientIdScheme),
     vpFormatsSupported = emptyList(),
     signingKeySet = JWKSet(walletKeyPair),
     holderId = "DID:example:12341512#$",
@@ -397,7 +380,6 @@
     authorizationEncryptionAlgValuesSupported = listOf(JWEAlgorithm.parse("ECDH-ES")),
     authorizationEncryptionEncValuesSupported = listOf(EncryptionMethod.parse("A256GCM")),
 )
->>>>>>> 51379491
 
 val PidPresentationDefinition = """
             {
